<!DOCTYPE html>
<html>
  <head>
    <title>Etcher</title>
    <link rel="stylesheet" type="text/css" href="../../node_modules/flexboxgrid/dist/flexboxgrid.css">
    <link rel="stylesheet" type="text/css" href="css/main.css">
    <link rel="stylesheet" type="text/css" href="css/desktop.css">
    <link rel="stylesheet" type="text/css" href="css/angular.css">
    <script src="./app.js"></script>
  </head>
  <body ng-app="Etcher">
    <header class="section-header" ng-controller="HeaderController as header">
      <button class="button button-link"
        ng-click="header.openHelpPage()"
        tabindex="-1">
        <span tabindex="4" class="glyphicon glyphicon-question-sign"></span>
      </button>

      <button class="button button-link"
        ui-sref="settings"
        hide-if-state="settings"
        tabindex="-1">
        <span tabindex="5" class="glyphicon glyphicon-cog"></span>
      </button>

      <button class="button button-link"
        tabindex="-1"
        ui-sref="main"
        show-if-state="settings">
        <span tabindex="5" class="glyphicon glyphicon-chevron-left"></span> Back
      </button>
    </header>

    <main class="wrapper" ui-view></main>

<<<<<<< HEAD
=======
    <footer class="section-footer" ng-controller="StateController as state"
      ng-hide="state.currentName === 'success'">
      <span os-open-external="https://etcher.io?ref=etcher_footer"
        tabindex="100">
        <svg-icon path="'../assets/etcher.svg'"
          width="'83px'"
          height="'13px'"></svg-icon>
      </span>

      <span class="caption">
        is <span class="caption"
          tabindex="101"
          os-open-external="https://github.com/resin-io/etcher">an open source project</span> by
      </span>

      <span os-open-external="https://resin.io?ref=etcher"
        tabindex="102">
        <svg-icon path="'../assets/resin.svg'"
          width="'79px'"
          height="'23px'"></svg-icon>
      </span>

      <span class="caption footer-right"
        tabindex="103"
        manifest-bind="version"
        os-open-external="https://github.com/resin-io/etcher/blob/master/CHANGELOG.md"></span>
    </footer>

>>>>>>> 8caf0332
    <div class="section-loader"
      ng-controller="StateController as state"
      ng-class="{
        isFinish: state.currentName === 'success'
      }">
      <safe-webview
        src="'https://etcher.io/success-banner/'"
        refresh-now="state.previousName === 'success'"></safe-webview>
    </div>
  </body>
</html><|MERGE_RESOLUTION|>--- conflicted
+++ resolved
@@ -33,37 +33,6 @@
 
     <main class="wrapper" ui-view></main>
 
-<<<<<<< HEAD
-=======
-    <footer class="section-footer" ng-controller="StateController as state"
-      ng-hide="state.currentName === 'success'">
-      <span os-open-external="https://etcher.io?ref=etcher_footer"
-        tabindex="100">
-        <svg-icon path="'../assets/etcher.svg'"
-          width="'83px'"
-          height="'13px'"></svg-icon>
-      </span>
-
-      <span class="caption">
-        is <span class="caption"
-          tabindex="101"
-          os-open-external="https://github.com/resin-io/etcher">an open source project</span> by
-      </span>
-
-      <span os-open-external="https://resin.io?ref=etcher"
-        tabindex="102">
-        <svg-icon path="'../assets/resin.svg'"
-          width="'79px'"
-          height="'23px'"></svg-icon>
-      </span>
-
-      <span class="caption footer-right"
-        tabindex="103"
-        manifest-bind="version"
-        os-open-external="https://github.com/resin-io/etcher/blob/master/CHANGELOG.md"></span>
-    </footer>
-
->>>>>>> 8caf0332
     <div class="section-loader"
       ng-controller="StateController as state"
       ng-class="{
