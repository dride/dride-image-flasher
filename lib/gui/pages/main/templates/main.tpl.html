<div class="page-main row around-xs">
  <div class="col-xs" ng-controller="ImageSelectionController as image">
    <div class="box text-center relative" os-dropzone="image.selectImageByPath($file)">

      <div class="center-block">
        <svg-icon path="'../assets/raspberrypi.svg'"></svg-icon>
      </div>

      <div class="space-vertical-large">
<<<<<<< HEAD
        <div ng-hide="main.selection.hasImage() || main.selection.getCustomImageName()">
			
		    <!-- Single button using append-to-body -->
			<div class="btn-group" uib-dropdown dropdown-append-to-body>
					<button id="btn-append-to-body" type="button" class="button button-primary button-brick" uib-dropdown-toggle>
						Select Model <span class="caret"></span>
					</button>
					<ul class="dropdown-menu" uib-dropdown-menu role="menu" aria-labelledby="btn-append-to-body">
						<li role="menuitem"><a ng-click="image.selectCustomImage('drideOSZ')" href="#">Raspberry Pi Zero W</a></li>
						<li role="menuitem"><a ng-click="image.selectCustomImage('drideOS')" href="#">Raspberry Pi 3</a></li>
						<li class="divider"></li>
						<li role="menuitem" ng-click="image.openImageSelector()"><a href="#">Custom Image</a></li>
					</ul>
				  </div>
=======
        <div ng-hide="main.selection.hasImage()">
          <button
            class="button button-primary button-brick"
            tabindex="{{ main.selection.hasImage() ? -1 : 1 }}"
            ng-click="image.openImageSelector()">Select image</button>
>>>>>>> 8caf0332

        </div>
        <div ng-if="main.selection.hasImage() || main.selection.getCustomImageName()">
          <div class="step-selection-text">
            <span
              class="step-image step-name"
              ng-bind="main.selection.getCustomImageName() || main.selection.getImageName() || image.getImageBasename() | middleEllipses:20"
              ></span>
            <span class="step-image step-size">{{ main.selection.getImageSize() | closestUnit }}</span>
          </div>

          <button class="button button-link step-footer"
            tabindex="1"
            ng-click="image.reselectImage()"
            ng-hide="main.state.isFlashing()">Change</button>
        </div>
      </div>
    </div>
  </div>

  <div class="col-xs" ng-controller="DriveSelectionController as drive">
    <div class="box text-center relative">
      <div class="step-border-left" ng-disabled="main.shouldDriveStepBeDisabled()"></div>
      <div class="step-border-right" ng-disabled="main.shouldFlashStepBeDisabled()"></div>

      <div class="center-block">
        <svg-icon path="'../assets/drive.svg'"
          disabled="main.shouldDriveStepBeDisabled()"></svg-icon>
      </div>

      <div class="space-vertical-large">
        <div ng-hide="main.selection.hasDrive()">

          <div>
            <button class="button button-primary button-brick"
              tabindex="{{ main.selection.hasDrive() ? -1 : 2 }}"
              ng-disabled="main.shouldDriveStepBeDisabled()"
              ng-click="drive.openDriveSelector()">Select drive</button>
          </div>

        </div>
        <div ng-show="main.selection.hasDrive()">

          <div class="step-selection-text"
            ng-class="{
              'text-disabled': main.shouldDriveStepBeDisabled()
            }"
            uib-tooltip="{{ main.selection.getDrive().description }} ({{ main.selection.getDrive().displayName }})">
            <span class="step-drive step-name">
              <!-- middleEllipses errors on undefined, therefore fallback to empty string -->
              {{ (main.selection.getDrive().description || "") | middleEllipses:11 }}
            </span>
            <span class="step-drive step-size">{{ main.selection.getDrive().size | closestUnit }}</span>
          </div>
          <button class="button button-link step-footer"
            tabindex="{{ main.selection.hasDrive() ? 2 : -1 }}"
            ng-click="drive.reselectDrive()"
            ng-hide="main.state.isFlashing()">Change</button>
        </div>
      </div>
    </div>
  </div>

  <div class="col-xs" ng-controller="FlashController as flash">
    <div class="box text-center">
      <div class="center-block">
        <svg-icon path="'../assets/flash.svg'"
          disabled="main.shouldFlashStepBeDisabled()"></svg-icon>
      </div>

      <div class="space-vertical-large">
        <progress-button class="button-brick"
          tabindex="3"
          percentage="main.state.getFlashState().percentage"
          striped="{{ main.state.getFlashState().type == 'check' }}"
          ng-attr-active="{{ main.state.isFlashing() ||  main.state.isDownloading()}}"
          ng-click="flash.flashImageToDrive(main.selection.getImage(), main.selection.getDrive())"
          ng-disabled="main.shouldFlashStepBeDisabled() || main.state.getLastFlashErrorCode()">
            <span ng-bind="flash.getProgressButtonLabel()"></span>
        </progress-button>

        <p class="step-footer step-footer-split" ng-show="main.state.getFlashState().speed && main.state.getFlashState().percentage != 100">
          <span ng-bind="main.state.getFlashState().speed.toFixed(2) + ' MB/s'"></span>
          <span>ETA: {{ main.state.getFlashState().eta | secondsToDate | amDateFormat:'m[m]ss[s]' }}</span>
        </p>
      </div>
    </div>
  </div>
</div><|MERGE_RESOLUTION|>--- conflicted
+++ resolved
@@ -7,7 +7,6 @@
       </div>
 
       <div class="space-vertical-large">
-<<<<<<< HEAD
         <div ng-hide="main.selection.hasImage() || main.selection.getCustomImageName()">
 			
 		    <!-- Single button using append-to-body -->
@@ -22,13 +21,6 @@
 						<li role="menuitem" ng-click="image.openImageSelector()"><a href="#">Custom Image</a></li>
 					</ul>
 				  </div>
-=======
-        <div ng-hide="main.selection.hasImage()">
-          <button
-            class="button button-primary button-brick"
-            tabindex="{{ main.selection.hasImage() ? -1 : 1 }}"
-            ng-click="image.openImageSelector()">Select image</button>
->>>>>>> 8caf0332
 
         </div>
         <div ng-if="main.selection.hasImage() || main.selection.getCustomImageName()">
